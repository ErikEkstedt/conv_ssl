from os import makedirs
from os.path import join

import torch
from tqdm import tqdm
from conv_ssl.model import VPModel
from conv_ssl.utils import everything_deterministic
<<<<<<< HEAD

=======
>>>>>>> e3051d98
from datasets_turntaking import DialogAudioDM

everything_deterministic()


def video_data_single(
    model,
    dset,
    idx,
    audio_duration=10,
    audio_overlap=5,
    batch_size=8,
    savepath="assets/video",
):
    """
    Extract video data from single dialog (defined by `idx`)
    """

    # Extract all data for video
    d = dset.get_dialog_sample(idx)
    batches = dset.dialog_to_batch(
        d,
        audio_duration=audio_duration,
        audio_overlap=audio_overlap,
        batch_size=batch_size,
    )

    # Combine all data
    start_frame = int(audio_overlap * dm.vad_hz)
    start_sample = int(audio_overlap * dm.sample_rate)
    video_data = {"waveform": [], "va": [], "vh": [], "p": [], "p_bc": [], "logits": []}
    losses = []
    for i, batch in enumerate(tqdm(batches)):
        loss, out, probs, batch = model.output(batch)
        losses.append(loss["total"])
        tmp_batch_size = out["logits_vp"].shape[0]
        start_batch = 0
        if i == 0:
            video_data["waveform"].append(batch["waveform"][0].to("cpu"))
            video_data["va"].append(batch["vad"][0].to("cpu"))
            video_data["vh"].append(batch["vad_history"][0].to("cpu"))
            video_data["p"].append(probs["p"][0].to("cpu"))
            video_data["p_bc"].append(probs["bc_prediction"][0].to("cpu"))
            video_data["logits"].append(out["logits_vp"][0].to("cpu"))
            start_batch = 1
        for n in range(start_batch, tmp_batch_size):
            video_data["waveform"].append(batch["waveform"][n, start_sample:].to("cpu"))
            video_data["va"].append(batch["vad"][n, start_frame:].to("cpu"))
            video_data["vh"].append(batch["vad_history"][n, start_frame:].to("cpu"))
            video_data["p"].append(probs["p"][n, start_frame:].to("cpu"))
            video_data["p_bc"].append(probs["bc_prediction"][n, start_frame:].to("cpu"))
            video_data["logits"].append(out["logits_vp"][n, start_frame:].to("cpu"))

    for name, vallist in video_data.items():
        video_data[name] = torch.cat(vallist)

    # Add additional info
    video_data["loss"] = torch.stack(losses).mean()
    video_data["vap_bins"] = model.VAP.vap_bins.cpu()
    video_data["session"] = d["session"][0]

    # save to disk
    makedirs(savepath, exist_ok=True)

    filename = join(savepath, f"{d['session'][0]}_video_data.pt")
    torch.save(video_data, filename)
    print("Saved -> ", filename)

    return video_data


if __name__ == "__main__":
    from argparse import ArgumentParser

    parser = ArgumentParser()
    parser.add_argument("--checkpoint", type=str)
    parser.add_argument("--savepath", type=str)
    parser.add_argument("--n", type=int, default=3, help="Number of videos")
    parser.add_argument("--session", type=str, default=None, help="Specific session")

    args = parser.parse_args()

    # Load model
    model = VPModel.load_from_checkpoint(args.checkpoint, strict=False)
    model = model.eval()
    if torch.cuda.is_available():
        model = model.to("cuda")

    # Load dialog
    # Load data
    data_conf = DialogAudioDM.load_config()
    DialogAudioDM.print_dm(data_conf)
    dm = DialogAudioDM(
        datasets=data_conf["dataset"]["datasets"],
        type=data_conf["dataset"]["type"],
        audio_duration=data_conf["dataset"]["audio_duration"],
        audio_normalize=data_conf["dataset"]["audio_normalize"],
        audio_overlap=data_conf["dataset"]["audio_overlap"],
        sample_rate=data_conf["dataset"]["sample_rate"],
        vad_hz=model.frame_hz,
        vad_horizon=model.VAP.horizon,
        vad_history=data_conf["dataset"]["vad_history"],
        vad_history_times=data_conf["dataset"]["vad_history_times"],
        flip_channels=False,
        batch_size=1,
        num_workers=0,
    )
    dm.prepare_data()
    dm.setup(None)

    if args.session is not None:
        idx = dm.test_dset.dataset["session"].index(args.session)
        video_data = video_data_single(
            model, dset=dm.test_dset, idx=idx, savepath=args.savepath
        )
    else:
        # select 20 first test-videos
        for idx in range(args.n):
            video_data = video_data_single(
                model, dset=dm.test_dset, idx=idx, savepath=args.savepath
            )<|MERGE_RESOLUTION|>--- conflicted
+++ resolved
@@ -1,14 +1,10 @@
 from os import makedirs
 from os.path import join
-
 import torch
 from tqdm import tqdm
+
 from conv_ssl.model import VPModel
 from conv_ssl.utils import everything_deterministic
-<<<<<<< HEAD
-
-=======
->>>>>>> e3051d98
 from datasets_turntaking import DialogAudioDM
 
 everything_deterministic()
