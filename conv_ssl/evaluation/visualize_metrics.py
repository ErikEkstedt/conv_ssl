--- conflicted
+++ resolved
@@ -682,16 +682,12 @@
             batch_size=16,
             split="test",
         )
-<<<<<<< HEAD
-        break
-=======
         for k, v in res.items():
             if k not in scores:
                 scores[k] = [v]
             else:
                 scores[k].append(v)
         print(scores)
->>>>>>> d5557aea
 
     all_score = torch.load("assets/score/all_score_new.pt")
 
